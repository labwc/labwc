--- conflicted
+++ resolved
@@ -586,7 +586,10 @@
     </windowRules>
   -->
 
-<<<<<<< HEAD
+  <menu>
+    <ignoreButtonReleasePeriod>250</ignoreButtonReleasePeriod>
+  </menu>
+
   <!--
     Magnifier settings
 
@@ -609,9 +612,4 @@
         <useFilter>true</useFilter>
     </magnifier>
 
-=======
-  <menu>
-    <ignoreButtonReleasePeriod>250</ignoreButtonReleasePeriod>
-  </menu>
->>>>>>> 4b6efb73
 </labwc_config>
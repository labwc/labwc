/* SPDX-License-Identifier: GPL-2.0-only */
#ifndef __LABWC_SSD_H
#define __LABWC_SSD_H

#include "buffer.h"
#include <wlr/util/box.h>

#define BUTTON_COUNT 4
#define BUTTON_WIDTH 26
#define EXTENDED_AREA 8

#define FOR_EACH(tmp, ...) \
{ \
	__typeof__(tmp) _x[] = { __VA_ARGS__, NULL }; \
	size_t _i = 0; \
	for ((tmp) = _x[_i]; _i < sizeof(_x) / sizeof(_x[0]) - 1; (tmp) = _x[++_i])

#define FOR_EACH_END }

/*
 * Sequence these according to the order they should be processed for
 * press and hover events. Bear in mind that some of their respective
 * interactive areas overlap, so for example buttons need to come before title.
 */
enum ssd_part_type {
	LAB_SSD_NONE = 0,
	LAB_SSD_BUTTON_CLOSE,
	LAB_SSD_BUTTON_MAXIMIZE,
	LAB_SSD_BUTTON_ICONIFY,
	LAB_SSD_BUTTON_WINDOW_MENU,
	LAB_SSD_PART_TITLEBAR,
	LAB_SSD_PART_TITLE,
	LAB_SSD_PART_CORNER_TOP_LEFT,
	LAB_SSD_PART_CORNER_TOP_RIGHT,
	LAB_SSD_PART_CORNER_BOTTOM_RIGHT,
	LAB_SSD_PART_CORNER_BOTTOM_LEFT,
	LAB_SSD_PART_TOP,
	LAB_SSD_PART_RIGHT,
	LAB_SSD_PART_BOTTOM,
	LAB_SSD_PART_LEFT,
	LAB_SSD_CLIENT,
	LAB_SSD_FRAME,
	LAB_SSD_ROOT,
	LAB_SSD_MENU,
	LAB_SSD_OSD,
	LAB_SSD_LAYER_SURFACE,
	LAB_SSD_UNMANAGED,
	LAB_SSD_END_MARKER
};

/* Forward declare arguments */
struct view;
struct wl_list;
struct wlr_box;
struct wlr_scene_tree;
struct scaled_font_buffer;

struct ssd_button {
	struct view *view;
	enum ssd_part_type type;
	struct wlr_scene_node *hover;

	struct wl_listener destroy;
};

struct ssd_sub_tree {
	struct wlr_scene_tree *tree;
	struct wl_list parts; /* ssd_part::link */
};

struct ssd_state_title_width {
	int width;
	bool truncated;
};

struct ssd {
	bool enabled;
	struct wlr_scene_tree *tree;

	/*
	 * Cache for current values.
	 * Used to detect actual changes so we
	 * don't update things we don't have to.
	 */
	struct {
		int x;
		int y;
		int width;
		int height;
		struct ssd_state_title {
			char *text;
			struct ssd_state_title_width active;
			struct ssd_state_title_width inactive;
		} title;
	} state;

	/* An invisble area around the view which allows resizing */
	struct ssd_sub_tree extents;

	/* The top of the view, containing buttons, title, .. */
	struct {
		/* struct wlr_scene_tree *tree;      unused for now */
		struct ssd_sub_tree active;
		struct ssd_sub_tree inactive;
	} titlebar;

	/* Borders allow resizing as well */
	struct {
		/* struct wlr_scene_tree *tree;      unused for now */
		struct ssd_sub_tree active;
		struct ssd_sub_tree inactive;
	} border;
};

struct ssd_part {
	enum ssd_part_type type;

	/* Buffer pointer. May be NULL */
	struct scaled_font_buffer *buffer;

	/* This part represented in scene graph */
	struct wlr_scene_node *node;

	/* Targeted geometry. May be NULL */
	struct wlr_box *geometry;

	struct wl_list link;
};

struct ssd_hover_state {
	struct view *view;
	struct wlr_scene_node *node;
};

/* Public SSD API */
void ssd_create(struct view *view);
<<<<<<< HEAD
void ssd_hide(struct view *view);
void ssd_set_active(struct view *view, bool activated);
=======
void ssd_set_active(struct view *view);
>>>>>>> bfff9d02
void ssd_update_title(struct view *view);
void ssd_update_geometry(struct view *view);
void ssd_reload(struct view *view);
void ssd_destroy(struct view *view);
void ssd_update_button_hover(struct wlr_scene_node *node,
	struct ssd_hover_state *hover_state);

/* Public SSD helpers */
enum ssd_part_type ssd_at(struct view *view, double lx, double ly);
enum ssd_part_type ssd_get_part_type(
	struct view *view, struct wlr_scene_node *node);
uint32_t ssd_resize_edges(enum ssd_part_type type);
bool ssd_is_button(enum ssd_part_type type);
bool ssd_part_contains(enum ssd_part_type whole, enum ssd_part_type candidate);

/* SSD internal helpers to create various SSD elements */
/* TODO: Replace some common args with a struct */
struct ssd_part *add_scene_part(
	struct wl_list *part_list, enum ssd_part_type type);
struct ssd_part *add_scene_rect(
	struct wl_list *list, enum ssd_part_type type,
	struct wlr_scene_tree *parent, int width, int height, int x, int y,
	float color[4]);
struct ssd_part *add_scene_buffer(
	struct wl_list *list, enum ssd_part_type type,
	struct wlr_scene_tree *parent, struct wlr_buffer *buffer, int x, int y);
struct ssd_part *add_scene_button(
	struct wl_list *part_list, enum ssd_part_type type,
	struct wlr_scene_tree *parent, float *bg_color,
	struct wlr_buffer *icon_buffer, int x, struct view *view);
struct ssd_part *add_scene_button_corner(
	struct wl_list *part_list, enum ssd_part_type type,
	enum ssd_part_type corner_type, struct wlr_scene_tree *parent,
	struct wlr_buffer *corner_buffer, struct wlr_buffer *icon_buffer,
	int x, struct view *view);

/* SSD internal helpers */
struct ssd_part *ssd_get_part(
	struct wl_list *part_list, enum ssd_part_type type);
void ssd_destroy_parts(struct wl_list *list);

/* SSD internal */
void ssd_titlebar_create(struct view *view);
void ssd_titlebar_update(struct view *view);
void ssd_titlebar_destroy(struct view *view);

void ssd_border_create(struct view *view);
void ssd_border_update(struct view *view);
void ssd_border_destroy(struct view *view);

void ssd_extents_create(struct view *view);
void ssd_extents_update(struct view *view);
void ssd_extents_destroy(struct view *view);

/* TODO: clean up / update */
struct border ssd_thickness(struct view *view);
struct wlr_box ssd_max_extents(struct view *view);

#endif /* __LABWC_SSD_H */<|MERGE_RESOLUTION|>--- conflicted
+++ resolved
@@ -134,12 +134,10 @@
 
 /* Public SSD API */
 void ssd_create(struct view *view);
-<<<<<<< HEAD
+
 void ssd_hide(struct view *view);
 void ssd_set_active(struct view *view, bool activated);
-=======
-void ssd_set_active(struct view *view);
->>>>>>> bfff9d02
+
 void ssd_update_title(struct view *view);
 void ssd_update_geometry(struct view *view);
 void ssd_reload(struct view *view);

// SPDX-License-Identifier: GPL-2.0-only
#define _POSIX_C_SOURCE 200809L
#include <assert.h>
#include <fcntl.h>
#include <glib.h>
#include <libxml/parser.h>
#include <libxml/tree.h>
#include <stdbool.h>
#include <stdio.h>
#include <stdlib.h>
#include <string.h>
#include <strings.h>
#include <unistd.h>
#include <wayland-server-core.h>
#include <wlr/util/box.h>
#include <wlr/util/log.h>
#include "action.h"
#include "common/dir.h"
#include "common/list.h"
#include "common/macros.h"
#include "common/mem.h"
#include "common/nodename.h"
#include "common/parse-bool.h"
#include "common/parse-double.h"
#include "common/string-helpers.h"
#include "config/default-bindings.h"
#include "config/keybind.h"
#include "config/libinput.h"
#include "config/mousebind.h"
#include "config/tablet.h"
#include "config/rcxml.h"
#include "labwc.h"
#include "osd.h"
#include "regions.h"
#include "view.h"
#include "window-rules.h"
#include "workspaces.h"

static bool in_regions;
static bool in_usable_area_override;
static bool in_keybind;
static bool in_mousebind;
static bool in_touch;
static bool in_libinput_category;
static bool in_window_switcher_field;
static bool in_window_rules;
static bool in_action_query;
static bool in_action_then_branch;
static bool in_action_else_branch;
static bool in_action_none_branch;

static struct usable_area_override *current_usable_area_override;
static struct keybind *current_keybind;
static struct mousebind *current_mousebind;
static struct touch_config_entry *current_touch;
static struct libinput_category *current_libinput_category;
static const char *current_mouse_context;
static struct action *current_keybind_action;
static struct action *current_mousebind_action;
static struct region *current_region;
static struct window_switcher_field *current_field;
static struct window_rule *current_window_rule;
static struct action *current_window_rule_action;
static struct view_query *current_view_query;
static struct action *current_child_action;

enum font_place {
	FONT_PLACE_NONE = 0,
	FONT_PLACE_UNKNOWN,
	FONT_PLACE_ACTIVEWINDOW,
	FONT_PLACE_INACTIVEWINDOW,
	FONT_PLACE_MENUITEM,
	FONT_PLACE_OSD,
	/* TODO: Add all places based on Openbox's rc.xml */
};

static void load_default_key_bindings(void);
static void load_default_mouse_bindings(void);

static int
parse_window_type(const char *type)
{
	if (!type) {
		return -1;
	}
	if (!strcasecmp(type, "desktop")) {
		return NET_WM_WINDOW_TYPE_DESKTOP;
	} else if (!strcasecmp(type, "dock")) {
		return NET_WM_WINDOW_TYPE_DOCK;
	} else if (!strcasecmp(type, "toolbar")) {
		return NET_WM_WINDOW_TYPE_TOOLBAR;
	} else if (!strcasecmp(type, "menu")) {
		return NET_WM_WINDOW_TYPE_MENU;
	} else if (!strcasecmp(type, "utility")) {
		return NET_WM_WINDOW_TYPE_UTILITY;
	} else if (!strcasecmp(type, "splash")) {
		return NET_WM_WINDOW_TYPE_SPLASH;
	} else if (!strcasecmp(type, "dialog")) {
		return NET_WM_WINDOW_TYPE_DIALOG;
	} else if (!strcasecmp(type, "dropdown_menu")) {
		return NET_WM_WINDOW_TYPE_DROPDOWN_MENU;
	} else if (!strcasecmp(type, "popup_menu")) {
		return NET_WM_WINDOW_TYPE_POPUP_MENU;
	} else if (!strcasecmp(type, "tooltip")) {
		return NET_WM_WINDOW_TYPE_TOOLTIP;
	} else if (!strcasecmp(type, "notification")) {
		return NET_WM_WINDOW_TYPE_NOTIFICATION;
	} else if (!strcasecmp(type, "combo")) {
		return NET_WM_WINDOW_TYPE_COMBO;
	} else if (!strcasecmp(type, "dnd")) {
		return NET_WM_WINDOW_TYPE_DND;
	} else if (!strcasecmp(type, "normal")) {
		return NET_WM_WINDOW_TYPE_NORMAL;
	} else {
		return -1;
	}
}

static void
fill_usable_area_override(char *nodename, char *content)
{
	if (!strcasecmp(nodename, "margin")) {
		current_usable_area_override = znew(*current_usable_area_override);
		wl_list_append(&rc.usable_area_overrides, &current_usable_area_override->link);
		return;
	}
	string_truncate_at_pattern(nodename, ".margin");
	if (!content) {
		/* nop */
	} else if (!current_usable_area_override) {
		wlr_log(WLR_ERROR, "no usable-area-override object");
	} else if (!strcmp(nodename, "output")) {
		free(current_usable_area_override->output);
		current_usable_area_override->output = xstrdup(content);
	} else if (!strcmp(nodename, "left")) {
		current_usable_area_override->margin.left = atoi(content);
	} else if (!strcmp(nodename, "right")) {
		current_usable_area_override->margin.right = atoi(content);
	} else if (!strcmp(nodename, "top")) {
		current_usable_area_override->margin.top = atoi(content);
	} else if (!strcmp(nodename, "bottom")) {
		current_usable_area_override->margin.bottom = atoi(content);
	} else {
		wlr_log(WLR_ERROR, "Unexpected data usable-area-override parser: %s=\"%s\"",
			nodename, content);
	}
}

/* Does a boolean-parse but also allows 'default' */
static void
set_property(const char *str, enum property *variable)
{
	if (!str || !strcasecmp(str, "default")) {
		*variable = LAB_PROP_UNSET;
		return;
	}
	int ret = parse_bool(str, -1);
	if (ret < 0) {
		return;
	}
	*variable = ret ? LAB_PROP_TRUE : LAB_PROP_FALSE;
}

static void
fill_window_rule(char *nodename, char *content)
{
	if (!strcasecmp(nodename, "windowRule.windowRules")) {
		current_window_rule = znew(*current_window_rule);
		current_window_rule->window_type = -1; // Window types are >= 0
		wl_list_append(&rc.window_rules, &current_window_rule->link);
		wl_list_init(&current_window_rule->actions);
		return;
	}

	string_truncate_at_pattern(nodename, ".windowrule.windowrules");
	if (!content) {
		/* nop */
	} else if (!current_window_rule) {
		wlr_log(WLR_ERROR, "no window-rule");

	/* Criteria */
	} else if (!strcmp(nodename, "identifier")) {
		free(current_window_rule->identifier);
		current_window_rule->identifier = xstrdup(content);
	} else if (!strcmp(nodename, "title")) {
		free(current_window_rule->title);
		current_window_rule->title = xstrdup(content);
	} else if (!strcmp(nodename, "type")) {
		current_window_rule->window_type = parse_window_type(content);
	} else if (!strcasecmp(nodename, "matchOnce")) {
		set_bool(content, &current_window_rule->match_once);

	/* Event */
	} else if (!strcmp(nodename, "event")) {
		/*
		 * This is just in readiness for adding any other types of
		 * events in the future. We default to onFirstMap anyway.
		 */
		if (!strcasecmp(content, "onFirstMap")) {
			current_window_rule->event = LAB_WINDOW_RULE_EVENT_ON_FIRST_MAP;
		}

	/* Properties */
	} else if (!strcasecmp(nodename, "serverDecoration")) {
		set_property(content, &current_window_rule->server_decoration);
	} else if (!strcasecmp(nodename, "skipTaskbar")) {
		set_property(content, &current_window_rule->skip_taskbar);
	} else if (!strcasecmp(nodename, "skipWindowSwitcher")) {
		set_property(content, &current_window_rule->skip_window_switcher);
	} else if (!strcasecmp(nodename, "ignoreFocusRequest")) {
		set_property(content, &current_window_rule->ignore_focus_request);
	} else if (!strcasecmp(nodename, "ignoreConfigureRequest")) {
		set_property(content, &current_window_rule->ignore_configure_request);
	} else if (!strcasecmp(nodename, "fixedPosition")) {
		set_property(content, &current_window_rule->fixed_position);

	/* Actions */
	} else if (!strcmp(nodename, "name.action")) {
		current_window_rule_action = action_create(content);
		if (current_window_rule_action) {
			wl_list_append(&current_window_rule->actions,
				&current_window_rule_action->link);
		}
	} else if (!current_window_rule_action) {
		wlr_log(WLR_ERROR, "expect <action name=\"\"> element first. "
			"nodename: '%s' content: '%s'", nodename, content);
	} else {
		action_arg_from_xml_node(current_window_rule_action, nodename, content);
	}
}

static void
fill_window_switcher_field(char *nodename, char *content)
{
	if (!strcasecmp(nodename, "field.fields.windowswitcher")) {
		current_field = osd_field_create();
		wl_list_append(&rc.window_switcher.fields, &current_field->link);
		return;
	}

	string_truncate_at_pattern(nodename, ".field.fields.windowswitcher");
	if (!content) {
		/* intentionally left empty */
	} else if (!current_field) {
		wlr_log(WLR_ERROR, "no <field>");
	} else {
		osd_field_arg_from_xml_node(current_field, nodename, content);
	}
}

static void
fill_region(char *nodename, char *content)
{
	string_truncate_at_pattern(nodename, ".region.regions");

	if (!strcasecmp(nodename, "region.regions")) {
		current_region = znew(*current_region);
		wl_list_append(&rc.regions, &current_region->link);
	} else if (!content) {
		/* intentionally left empty */
	} else if (!current_region) {
		wlr_log(WLR_ERROR, "Expecting <region name=\"\" before %s='%s'",
			nodename, content);
	} else if (!strcasecmp(nodename, "name")) {
		/* Prevent leaking memory if config contains multiple names */
		if (!current_region->name) {
			current_region->name = xstrdup(content);
		}
	} else if (strstr("xywidtheight", nodename) && !strchr(content, '%')) {
		wlr_log(WLR_ERROR, "Removing invalid region '%s': %s='%s' misses"
			" a trailing %%", current_region->name, nodename, content);
		wl_list_remove(&current_region->link);
		zfree(current_region->name);
		zfree(current_region);
	} else if (!strcmp(nodename, "x")) {
		current_region->percentage.x = atoi(content);
	} else if (!strcmp(nodename, "y")) {
		current_region->percentage.y = atoi(content);
	} else if (!strcmp(nodename, "width")) {
		current_region->percentage.width = atoi(content);
	} else if (!strcmp(nodename, "height")) {
		current_region->percentage.height = atoi(content);
	} else {
		wlr_log(WLR_ERROR, "Unexpected data in region parser: %s=\"%s\"",
			nodename, content);
	}
}

static void
fill_action_query(char *nodename, char *content, struct action *action)
{
	string_truncate_at_pattern(nodename, ".keybind.keyboard");
	string_truncate_at_pattern(nodename, ".mousebind.context.mouse");

	if (!strcasecmp(nodename, "query.action")) {
		current_view_query = NULL;
	}

	string_truncate_at_pattern(nodename, ".query.action");

	if (!content) {
		return;
	}

	if (!current_view_query) {
		struct wl_list *queries = action_get_querylist(action, "query");
		if (!queries) {
			action_arg_add_querylist(action, "query");
			queries = action_get_querylist(action, "query");
		}
		current_view_query = znew(*current_view_query);
		wl_list_append(queries, &current_view_query->link);
	}

	if (!strcasecmp(nodename, "identifier")) {
		current_view_query->identifier = xstrdup(content);
	} else if (!strcasecmp(nodename, "title")) {
		current_view_query->title = xstrdup(content);
	}
}

static void
fill_child_action(char *nodename, char *content, struct action *parent,
	const char *branch_name)
{
	string_truncate_at_pattern(nodename, ".keybind.keyboard");
	string_truncate_at_pattern(nodename, ".mousebind.context.mouse");
	string_truncate_at_pattern(nodename, ".then.action");
	string_truncate_at_pattern(nodename, ".else.action");
	string_truncate_at_pattern(nodename, ".none.action");

	if (!strcasecmp(nodename, "action")) {
		current_child_action = NULL;
	}

	if (!content) {
		return;
	}

	struct wl_list *siblings = action_get_actionlist(parent, branch_name);
	if (!siblings) {
		action_arg_add_actionlist(parent, branch_name);
		siblings = action_get_actionlist(parent, branch_name);
	}

	if (!strcasecmp(nodename, "name.action")) {
		if (!strcasecmp(content, "If") || !strcasecmp(content, "ForEach")) {
			wlr_log(WLR_ERROR, "action '%s' cannot be a child action", content);
			return;
		}
		current_child_action = action_create(content);
		if (current_child_action) {
			wl_list_append(siblings, &current_child_action->link);
		}
	} else if (!current_child_action) {
		wlr_log(WLR_ERROR, "expect <action name=\"\"> element first. "
			"nodename: '%s' content: '%s'", nodename, content);
	} else {
		action_arg_from_xml_node(current_child_action, nodename, content);
	}
}

static void
fill_keybind(char *nodename, char *content)
{
	if (!content) {
		return;
	}
	string_truncate_at_pattern(nodename, ".keybind.keyboard");
	if (!strcmp(nodename, "key")) {
		current_keybind = keybind_create(content);
		current_keybind_action = NULL;
		/*
		 * If an invalid keybind has been provided,
		 * keybind_create() complains.
		 */
		if (!current_keybind) {
			wlr_log(WLR_ERROR, "Invalid keybind: %s", content);
			return;
		}
	} else if (!current_keybind) {
		wlr_log(WLR_ERROR, "expect <keybind key=\"\"> element first. "
			"nodename: '%s' content: '%s'", nodename, content);
	} else if (!strcasecmp(nodename, "layoutDependent")) {
		set_bool(content, &current_keybind->use_syms_only);
	} else if (!strcmp(nodename, "name.action")) {
		current_keybind_action = action_create(content);
		if (current_keybind_action) {
			wl_list_append(&current_keybind->actions,
				&current_keybind_action->link);
		}
	} else if (!current_keybind_action) {
		wlr_log(WLR_ERROR, "expect <action name=\"\"> element first. "
			"nodename: '%s' content: '%s'", nodename, content);
	} else {
		/*
		 * Here we deal with action sub-elements such as <to>, <output>,
		 * <region>, <direction> and so on. This is common to key- and
		 * mousebinds.
		 */
		action_arg_from_xml_node(current_keybind_action, nodename, content);
	}
}

static void
fill_mousebind(char *nodename, char *content)
{
	/*
	 * Example of what we are parsing:
	 * <mousebind button="Left" action="DoubleClick">
	 *   <action name="Focus"/>
	 *   <action name="Raise"/>
	 *   <action name="ToggleMaximize"/>
	 * </mousebind>
	 */

	if (!current_mouse_context) {
		wlr_log(WLR_ERROR, "expect <context name=\"\"> element first. "
			"nodename: '%s' content: '%s'", nodename, content);
		return;
	} else if (!strcmp(nodename, "mousebind.context.mouse")) {
		wlr_log(WLR_INFO, "create mousebind for %s",
			current_mouse_context);
		current_mousebind = mousebind_create(current_mouse_context);
		current_mousebind_action = NULL;
		return;
	} else if (!content) {
		return;
	}

	string_truncate_at_pattern(nodename, ".mousebind.context.mouse");
	if (!current_mousebind) {
		wlr_log(WLR_ERROR,
			"expect <mousebind button=\"\" action=\"\"> element first. "
			"nodename: '%s' content: '%s'", nodename, content);
	} else if (!strcmp(nodename, "button")) {
		current_mousebind->button = mousebind_button_from_str(content,
			&current_mousebind->modifiers);
	} else if (!strcmp(nodename, "direction")) {
		current_mousebind->direction = mousebind_direction_from_str(content,
			&current_mousebind->modifiers);
	} else if (!strcmp(nodename, "action")) {
		/* <mousebind button="" action="EVENT"> */
		current_mousebind->mouse_event =
			mousebind_event_from_str(content);
	} else if (!strcmp(nodename, "name.action")) {
		current_mousebind_action = action_create(content);
		if (current_mousebind_action) {
			wl_list_append(&current_mousebind->actions,
				&current_mousebind_action->link);
		}
	} else if (!current_mousebind_action) {
		wlr_log(WLR_ERROR, "expect <action name=\"\"> element first. "
			"nodename: '%s' content: '%s'", nodename, content);
	} else {
		action_arg_from_xml_node(current_mousebind_action, nodename, content);
	}
}

static void
fill_touch(char *nodename, char *content)
{
	if (!strcasecmp(nodename, "touch")) {
		current_touch = znew(*current_touch);
		wl_list_append(&rc.touch_configs, &current_touch->link);
	} else if (!strcasecmp(nodename, "deviceName.touch")) {
		current_touch->device_name = xstrdup(content);
	} else if (!strcasecmp(nodename, "mapToOutput.touch")) {
		current_touch->output_name = xstrdup(content);
	} else {
		wlr_log(WLR_ERROR, "Unexpected data in touch parser: %s=\"%s\"",
			nodename, content);
	}
}

static int
get_accel_profile(const char *s)
{
	if (!s) {
		return -1;
	}
	if (!strcasecmp(s, "flat")) {
		return LIBINPUT_CONFIG_ACCEL_PROFILE_FLAT;
	}
	if (!strcasecmp(s, "adaptive")) {
		return LIBINPUT_CONFIG_ACCEL_PROFILE_ADAPTIVE;
	}
	return -1;
}

static int
get_send_events_mode(const char *s)
{
	if (!s) {
		goto err;
	}

	int ret = parse_bool(s, -1);
	if (ret >= 0) {
		return ret
			? LIBINPUT_CONFIG_SEND_EVENTS_ENABLED
			: LIBINPUT_CONFIG_SEND_EVENTS_DISABLED;
	}

	if (!strcasecmp(s, "disabledOnExternalMouse")) {
		return LIBINPUT_CONFIG_SEND_EVENTS_DISABLED_ON_EXTERNAL_MOUSE;
	}

err:
	wlr_log(WLR_INFO, "Not a recognised send events mode");
	return -1;
}

static void
fill_libinput_category(char *nodename, char *content)
{
	/*
	 * Create a new profile (libinput-category) on `<libinput><device>`
	 * so that the 'default' profile can be created without even providing a
	 * category="" attribute (same as <device category="default">...)
	 */
	if (!strcmp(nodename, "device.libinput")) {
		current_libinput_category = libinput_category_create();
	}

	if (!content) {
		return;
	}

	if (!current_libinput_category) {
		return;
	}

	string_truncate_at_pattern(nodename, ".device.libinput");

	if (!strcmp(nodename, "category")) {
		/*
		 * First we try to get a type based on a number of pre-defined
		 * terms, for example: 'default', 'touch', 'touchpad' and
		 * 'non-touch'
		 */
		current_libinput_category->type = get_device_type(content);

		/*
		 * If we couldn't match against any of those terms, we use the
		 * provided value to define the device name that the settings
		 * should be applicable to.
		 */
		if (current_libinput_category->type == LAB_LIBINPUT_DEVICE_NONE) {
			current_libinput_category->name = xstrdup(content);
		}
	} else if (!strcasecmp(nodename, "naturalScroll")) {
		set_bool_as_int(content, &current_libinput_category->natural_scroll);
	} else if (!strcasecmp(nodename, "leftHanded")) {
		set_bool_as_int(content, &current_libinput_category->left_handed);
	} else if (!strcasecmp(nodename, "pointerSpeed")) {
		set_float(content, &current_libinput_category->pointer_speed);
		if (current_libinput_category->pointer_speed < -1) {
			current_libinput_category->pointer_speed = -1;
		} else if (current_libinput_category->pointer_speed > 1) {
			current_libinput_category->pointer_speed = 1;
		}
	} else if (!strcasecmp(nodename, "tap")) {
		int ret = parse_bool(content, -1);
		if (ret < 0) {
			return;
		}
		current_libinput_category->tap = ret
			? LIBINPUT_CONFIG_TAP_ENABLED
			: LIBINPUT_CONFIG_TAP_DISABLED;
	} else if (!strcasecmp(nodename, "tapButtonMap")) {
		if (!strcmp(content, "lrm")) {
			current_libinput_category->tap_button_map =
				LIBINPUT_CONFIG_TAP_MAP_LRM;
		} else if (!strcmp(content, "lmr")) {
			current_libinput_category->tap_button_map =
				LIBINPUT_CONFIG_TAP_MAP_LMR;
		} else {
			wlr_log(WLR_ERROR, "invalid tapButtonMap");
		}
	} else if (!strcasecmp(nodename, "tapAndDrag")) {
		int ret = parse_bool(content, -1);
		if (ret < 0) {
			return;
		}
		current_libinput_category->tap_and_drag = ret
			? LIBINPUT_CONFIG_DRAG_ENABLED
			: LIBINPUT_CONFIG_DRAG_DISABLED;
	} else if (!strcasecmp(nodename, "dragLock")) {
		int ret = parse_bool(content, -1);
		if (ret < 0) {
			return;
		}
		current_libinput_category->drag_lock = ret
			? LIBINPUT_CONFIG_DRAG_LOCK_ENABLED
			: LIBINPUT_CONFIG_DRAG_LOCK_DISABLED;
	} else if (!strcasecmp(nodename, "accelProfile")) {
		current_libinput_category->accel_profile =
			get_accel_profile(content);
	} else if (!strcasecmp(nodename, "middleEmulation")) {
		int ret = parse_bool(content, -1);
		if (ret < 0) {
			return;
		}
		current_libinput_category->middle_emu = ret
			? LIBINPUT_CONFIG_MIDDLE_EMULATION_ENABLED
			: LIBINPUT_CONFIG_MIDDLE_EMULATION_DISABLED;
	} else if (!strcasecmp(nodename, "disableWhileTyping")) {
		int ret = parse_bool(content, -1);
		if (ret < 0) {
			return;
		}
		current_libinput_category->dwt = ret
			? LIBINPUT_CONFIG_DWT_ENABLED
			: LIBINPUT_CONFIG_DWT_DISABLED;
	} else if (!strcasecmp(nodename, "clickMethod")) {
		if (!strcasecmp(content, "none")) {
			current_libinput_category->click_method =
				LIBINPUT_CONFIG_CLICK_METHOD_NONE;
		} else if (!strcasecmp(content, "clickfinger")) {
			current_libinput_category->click_method =
				LIBINPUT_CONFIG_CLICK_METHOD_CLICKFINGER;
		} else if (!strcasecmp(content, "buttonAreas")) {
			current_libinput_category->click_method =
				LIBINPUT_CONFIG_CLICK_METHOD_BUTTON_AREAS;
		} else {
			wlr_log(WLR_ERROR, "invalid clickMethod");
		}
	} else if (!strcasecmp(nodename, "sendEventsMode")) {
		current_libinput_category->send_events_mode =
			get_send_events_mode(content);
	} else if (!strcasecmp(nodename, "calibrationMatrix")) {
		errno = 0;
		current_libinput_category->have_calibration_matrix = true;
		float *mat = current_libinput_category->calibration_matrix;
		gchar **elements = g_strsplit(content, " ", -1);
		guint i = 0;
		for (; elements[i]; ++i) {
			char *end_str = NULL;
			mat[i] = strtof(elements[i], &end_str);
			if (errno == ERANGE || *end_str != '\0' || i == 6 || *elements[i] == '\0') {
				wlr_log(WLR_ERROR, "invalid calibration matrix element"
									" %s (index %d), expect six floats",
									elements[i], i);
				current_libinput_category->have_calibration_matrix = false;
				errno = 0;
				break;
			}
		}
		if (i != 6 && current_libinput_category->have_calibration_matrix) {
			wlr_log(WLR_ERROR, "wrong number of calibration matrix elements,"
								" expected 6, got %d", i);
			current_libinput_category->have_calibration_matrix = false;
		}
		g_strfreev(elements);
	}
}

static void
set_font_attr(struct font *font, const char *nodename, const char *content)
{
	if (!strcmp(nodename, "name")) {
		zfree(font->name);
		font->name = xstrdup(content);
	} else if (!strcmp(nodename, "size")) {
		font->size = atoi(content);
	} else if (!strcmp(nodename, "slant")) {
		font->slant = !strcasecmp(content, "italic") ?
			FONT_SLANT_ITALIC : FONT_SLANT_NORMAL;
	} else if (!strcmp(nodename, "weight")) {
		font->weight = !strcasecmp(content, "bold") ?
			FONT_WEIGHT_BOLD : FONT_WEIGHT_NORMAL;
	}
}

static void
fill_font(char *nodename, char *content, enum font_place place)
{
	if (!content) {
		return;
	}
	string_truncate_at_pattern(nodename, ".font.theme");

	switch (place) {
	case FONT_PLACE_NONE:
		/*
		 * If <theme><font></font></theme> is used without a place=""
		 * attribute, we set all font variables
		 */
		set_font_attr(&rc.font_activewindow, nodename, content);
		set_font_attr(&rc.font_inactivewindow, nodename, content);
		set_font_attr(&rc.font_menuitem, nodename, content);
		set_font_attr(&rc.font_osd, nodename, content);
		break;
	case FONT_PLACE_ACTIVEWINDOW:
		set_font_attr(&rc.font_activewindow, nodename, content);
		break;
	case FONT_PLACE_INACTIVEWINDOW:
		set_font_attr(&rc.font_inactivewindow, nodename, content);
		break;
	case FONT_PLACE_MENUITEM:
		set_font_attr(&rc.font_menuitem, nodename, content);
		break;
	case FONT_PLACE_OSD:
		set_font_attr(&rc.font_osd, nodename, content);
		break;

		/* TODO: implement for all font places */

	default:
		break;
	}
}

static enum font_place
enum_font_place(const char *place)
{
	if (!place || place[0] == '\0') {
		return FONT_PLACE_NONE;
	}
	if (!strcasecmp(place, "ActiveWindow")) {
		return FONT_PLACE_ACTIVEWINDOW;
	} else if (!strcasecmp(place, "InactiveWindow")) {
		return FONT_PLACE_INACTIVEWINDOW;
	} else if (!strcasecmp(place, "MenuItem")) {
		return FONT_PLACE_MENUITEM;
	} else if (!strcasecmp(place, "OnScreenDisplay")
			|| !strcasecmp(place, "OSD")) {
		return FONT_PLACE_OSD;
	}
	return FONT_PLACE_UNKNOWN;
}

static void
set_adaptive_sync_mode(const char *str, enum adaptive_sync_mode *variable)
{
	if (!strcasecmp(str, "fullscreen")) {
		*variable = LAB_ADAPTIVE_SYNC_FULLSCREEN;
	} else {
		int ret = parse_bool(str, -1);
		if (ret == 1) {
			*variable = LAB_ADAPTIVE_SYNC_ENABLED;
		} else {
			*variable = LAB_ADAPTIVE_SYNC_DISABLED;
		}
	}
}

static bool parse_rgb(const char *str, int *r, int *g, int *b)
{
	int rr, rg, rb;
	if (!str) return false;
	if (strlen(str) != 7) return false;
	if (str[0] != '#') return false;
	if (sscanf(str, "#%2X%2X%2X", &rr, &rg, &rb) != 3) return false;
	*r = rr;
	*g = rg;
	*b = rb;
	return true;
}

static void
entry(xmlNode *node, char *nodename, char *content)
{
	/* current <theme><font place=""></font></theme> */
	static enum font_place font_place = FONT_PLACE_NONE;

	static uint32_t button_map_from;

	if (!nodename) {
		return;
	}
	string_truncate_at_pattern(nodename, ".openbox_config");
	string_truncate_at_pattern(nodename, ".labwc_config");

	if (getenv("LABWC_DEBUG_CONFIG_NODENAMES")) {
		printf("%s: %s\n", nodename, content);
	}

	if (in_usable_area_override) {
		fill_usable_area_override(nodename, content);
	}
	if (in_keybind) {
		if (in_action_query) {
			fill_action_query(nodename, content,
				current_keybind_action);
		} else if (in_action_then_branch) {
			fill_child_action(nodename, content,
				current_keybind_action, "then");
		} else if (in_action_else_branch) {
			fill_child_action(nodename, content,
				current_keybind_action, "else");
		} else if (in_action_none_branch) {
			fill_child_action(nodename, content,
				current_keybind_action, "none");
		} else {
			fill_keybind(nodename, content);
		}
	}
	if (in_mousebind) {
		if (in_action_query) {
			fill_action_query(nodename, content,
				current_mousebind_action);
		} else if (in_action_then_branch) {
			fill_child_action(nodename, content,
				current_mousebind_action, "then");
		} else if (in_action_else_branch) {
			fill_child_action(nodename, content,
				current_mousebind_action, "else");
		} else if (in_action_none_branch) {
			fill_child_action(nodename, content,
				current_mousebind_action, "none");
		} else {
			fill_mousebind(nodename, content);
		}
	}
	if (in_touch) {
		fill_touch(nodename, content);
		return;
	}
	if (in_libinput_category) {
		fill_libinput_category(nodename, content);
		return;
	}
	if (in_regions) {
		fill_region(nodename, content);
		return;
	}
	if (in_window_switcher_field) {
		fill_window_switcher_field(nodename, content);
		return;
	}
	if (in_window_rules) {
		fill_window_rule(nodename, content);
		return;
	}

	/* handle nodes without content, e.g. <keyboard><default /> */
	if (!strcmp(nodename, "default.keyboard")) {
		load_default_key_bindings();
		return;
	}
	if (!strcmp(nodename, "devault.mouse")
			|| !strcmp(nodename, "default.mouse")) {
		load_default_mouse_bindings();
		return;
	}

	if (!strcasecmp(nodename, "map.tablet")) {
		button_map_from = UINT32_MAX;
		return;
	}

	/* handle the rest */
	if (!content) {
		return;
	}
	if (!strcmp(nodename, "place.font.theme")) {
		font_place = enum_font_place(content);
		if (font_place == FONT_PLACE_UNKNOWN) {
			wlr_log(WLR_ERROR, "invalid font place %s", content);
		}
	}

	if (!strcmp(nodename, "decoration.core")) {
		if (!strcmp(content, "client")) {
			rc.xdg_shell_server_side_deco = false;
		} else {
			rc.xdg_shell_server_side_deco = true;
		}
	} else if (!strcmp(nodename, "gap.core")) {
		rc.gap = atoi(content);
	} else if (!strcasecmp(nodename, "adaptiveSync.core")) {
		set_adaptive_sync_mode(content, &rc.adaptive_sync);
	} else if (!strcasecmp(nodename, "allowTearing.core")) {
		set_bool(content, &rc.allow_tearing);
		if (rc.allow_tearing) {
			char *no_atomic_env = getenv("WLR_DRM_NO_ATOMIC");
			if (!no_atomic_env || strcmp(no_atomic_env, "1") != 0) {
				rc.allow_tearing = false;
				wlr_log(WLR_ERROR, "tearing requires WLR_DRM_NO_ATOMIC=1");
			}
		}
	} else if (!strcasecmp(nodename, "reuseOutputMode.core")) {
		set_bool(content, &rc.reuse_output_mode);
	} else if (!strcmp(nodename, "policy.placement")) {
		if (!strcmp(content, "automatic")) {
			rc.placement_policy = LAB_PLACE_AUTOMATIC;
		} else if (!strcmp(content, "cursor")) {
			rc.placement_policy = LAB_PLACE_CURSOR;
		} else {
			rc.placement_policy = LAB_PLACE_CENTER;
		}
	} else if (!strcmp(nodename, "name.theme")) {
		rc.theme_name = xstrdup(content);
	} else if (!strcmp(nodename, "cornerradius.theme")) {
		rc.corner_radius = atoi(content);
	} else if (!strcasecmp(nodename, "keepBorder.theme")) {
		set_bool(content, &rc.ssd_keep_border);
	} else if (!strcasecmp(nodename, "dropShadows.theme")) {
		set_bool(content, &rc.shadows_enabled);
	} else if (!strcmp(nodename, "name.font.theme")) {
		fill_font(nodename, content, font_place);
	} else if (!strcmp(nodename, "size.font.theme")) {
		fill_font(nodename, content, font_place);
	} else if (!strcmp(nodename, "slant.font.theme")) {
		fill_font(nodename, content, font_place);
	} else if (!strcmp(nodename, "weight.font.theme")) {
		fill_font(nodename, content, font_place);
	} else if (!strcasecmp(nodename, "followMouse.focus")) {
		set_bool(content, &rc.focus_follow_mouse);
	} else if (!strcasecmp(nodename, "followMouseRequiresMovement.focus")) {
		set_bool(content, &rc.focus_follow_mouse_requires_movement);
	} else if (!strcasecmp(nodename, "raiseOnFocus.focus")) {
		set_bool(content, &rc.raise_on_focus);
	} else if (!strcasecmp(nodename, "doubleClickTime.mouse")) {
		long doubleclick_time_parsed = strtol(content, NULL, 10);
		if (doubleclick_time_parsed > 0) {
			rc.doubleclick_time = doubleclick_time_parsed;
		} else {
			wlr_log(WLR_ERROR, "invalid doubleClickTime");
		}
	} else if (!strcasecmp(nodename, "scrollFactor.mouse")) {
		set_double(content, &rc.scroll_factor);
	} else if (!strcasecmp(nodename, "name.context.mouse")) {
		current_mouse_context = content;
		current_mousebind = NULL;

	} else if (!strcasecmp(nodename, "repeatRate.keyboard")) {
		rc.repeat_rate = atoi(content);
	} else if (!strcasecmp(nodename, "repeatDelay.keyboard")) {
		rc.repeat_delay = atoi(content);
	} else if (!strcasecmp(nodename, "numlock.keyboard")) {
		set_bool(content, &rc.kb_numlock_enable);
	} else if (!strcasecmp(nodename, "layoutScope.keyboard")) {
		/*
		 * This can be changed to an enum later on
		 * if we decide to also support "application".
		 */
		rc.kb_layout_per_window = !strcasecmp(content, "window");
	} else if (!strcasecmp(nodename, "screenEdgeStrength.resistance")) {
		rc.screen_edge_strength = atoi(content);
	} else if (!strcasecmp(nodename, "windowEdgeStrength.resistance")) {
		rc.window_edge_strength = atoi(content);
	} else if (!strcasecmp(nodename, "range.snapping")) {
		rc.snap_edge_range = atoi(content);
	} else if (!strcasecmp(nodename, "enabled.overlay.snapping")) {
		set_bool(content, &rc.snap_overlay_enabled);
	} else if (!strcasecmp(nodename, "inner.delay.overlay.snapping")) {
		rc.snap_overlay_delay_inner = atoi(content);
	} else if (!strcasecmp(nodename, "outer.delay.overlay.snapping")) {
		rc.snap_overlay_delay_outer = atoi(content);
	} else if (!strcasecmp(nodename, "topMaximize.snapping")) {
		set_bool(content, &rc.snap_top_maximize);
	} else if (!strcasecmp(nodename, "notifyClient.snapping")) {
		if (!strcasecmp(content, "always")) {
			rc.snap_tiling_events_mode = LAB_TILING_EVENTS_ALWAYS;
		} else if (!strcasecmp(content, "region")) {
			rc.snap_tiling_events_mode = LAB_TILING_EVENTS_REGION;
		} else if (!strcasecmp(content, "edge")) {
			rc.snap_tiling_events_mode = LAB_TILING_EVENTS_EDGE;
		} else if (!strcasecmp(content, "never")) {
			rc.snap_tiling_events_mode = LAB_TILING_EVENTS_NEVER;
		} else {
			wlr_log(WLR_ERROR, "ignoring invalid value for notifyClient");
		}

	/* <windowSwitcher show="" preview="" outlines="" /> */
	} else if (!strcasecmp(nodename, "show.windowSwitcher")) {
		set_bool(content, &rc.window_switcher.show);
	} else if (!strcasecmp(nodename, "preview.windowSwitcher")) {
		set_bool(content, &rc.window_switcher.preview);
	} else if (!strcasecmp(nodename, "outlines.windowSwitcher")) {
		set_bool(content, &rc.window_switcher.outlines);
	} else if (!strcasecmp(nodename, "allWorkspaces.windowSwitcher")) {
		if (parse_bool(content, -1) == true) {
			rc.window_switcher.criteria &=
				~LAB_VIEW_CRITERIA_CURRENT_WORKSPACE;
		}

	/* Remove this long term - just a friendly warning for now */
	} else if (strstr(nodename, "windowswitcher.core")) {
		wlr_log(WLR_ERROR, "<windowSwitcher> should not be child of <core>");

	/* The following three are for backward compatibility only */
	} else if (!strcasecmp(nodename, "show.windowSwitcher.core")) {
		set_bool(content, &rc.window_switcher.show);
	} else if (!strcasecmp(nodename, "preview.windowSwitcher.core")) {
		set_bool(content, &rc.window_switcher.preview);
	} else if (!strcasecmp(nodename, "outlines.windowSwitcher.core")) {
		set_bool(content, &rc.window_switcher.outlines);

	/* The following three are for backward compatibility only */
	} else if (!strcasecmp(nodename, "cycleViewOSD.core")) {
		set_bool(content, &rc.window_switcher.show);
		wlr_log(WLR_ERROR, "<cycleViewOSD> is deprecated."
			" Use <windowSwitcher show=\"\" />");
	} else if (!strcasecmp(nodename, "cycleViewPreview.core")) {
		set_bool(content, &rc.window_switcher.preview);
		wlr_log(WLR_ERROR, "<cycleViewPreview> is deprecated."
			" Use <windowSwitcher preview=\"\" />");
	} else if (!strcasecmp(nodename, "cycleViewOutlines.core")) {
		set_bool(content, &rc.window_switcher.outlines);
		wlr_log(WLR_ERROR, "<cycleViewOutlines> is deprecated."
			" Use <windowSwitcher outlines=\"\" />");

	} else if (!strcasecmp(nodename, "name.names.desktops")) {
		struct workspace *workspace = znew(*workspace);
		workspace->name = xstrdup(content);
		wl_list_append(&rc.workspace_config.workspaces, &workspace->link);
	} else if (!strcasecmp(nodename, "popupTime.desktops")) {
		rc.workspace_config.popuptime = atoi(content);
	} else if (!strcasecmp(nodename, "number.desktops")) {
		rc.workspace_config.min_nr_workspaces = MAX(1, atoi(content));
	} else if (!strcasecmp(nodename, "prefix.desktops")) {
		rc.workspace_config.prefix = xstrdup(content);
	} else if (!strcasecmp(nodename, "popupShow.resize")) {
		if (!strcasecmp(content, "Always")) {
			rc.resize_indicator = LAB_RESIZE_INDICATOR_ALWAYS;
		} else if (!strcasecmp(content, "Never")) {
			rc.resize_indicator = LAB_RESIZE_INDICATOR_NEVER;
		} else if (!strcasecmp(content, "Nonpixel")) {
			rc.resize_indicator = LAB_RESIZE_INDICATOR_NON_PIXEL;
		} else {
			wlr_log(WLR_ERROR, "Invalid value for <resize popupShow />");
		}
	} else if (!strcasecmp(nodename, "mapToOutput.tablet")) {
		rc.tablet.output_name = xstrdup(content);
	} else if (!strcasecmp(nodename, "rotate.tablet")) {
		rc.tablet.rotation = tablet_parse_rotation(atoi(content));
	} else if (!strcasecmp(nodename, "left.area.tablet")) {
		rc.tablet.box.x = tablet_get_dbl_if_positive(content, "left");
	} else if (!strcasecmp(nodename, "top.area.tablet")) {
		rc.tablet.box.y = tablet_get_dbl_if_positive(content, "top");
	} else if (!strcasecmp(nodename, "width.area.tablet")) {
		rc.tablet.box.width = tablet_get_dbl_if_positive(content, "width");
	} else if (!strcasecmp(nodename, "height.area.tablet")) {
		rc.tablet.box.height = tablet_get_dbl_if_positive(content, "height");
	} else if (!strcasecmp(nodename, "button.map.tablet")) {
		button_map_from = tablet_button_from_str(content);
	} else if (!strcasecmp(nodename, "to.map.tablet")) {
		if (button_map_from != UINT32_MAX) {
			uint32_t button_map_to = mousebind_button_from_str(content, NULL);
			if (button_map_to != UINT32_MAX) {
				tablet_button_mapping_add(button_map_from, button_map_to);
			}
		} else {
			wlr_log(WLR_ERROR, "Missing 'button' argument for tablet button mapping");
		}
<<<<<<< HEAD
	} else if (!strcasecmp(nodename, "width.magnifier")) {
		rc.mag_width = atoi(content);
	} else if (!strcasecmp(nodename, "height.magnifier")) {
		rc.mag_height = atoi(content);
	} else if (!strcasecmp(nodename, "initScale.magnifier")) {
		rc.mag_scale = atoi(content);
	} else if (!strcasecmp(nodename, "borderColour.magnifier")) {
		parse_rgb(content, &rc.mag_border_col.r, &rc.mag_border_col.g,
			&rc.mag_border_col.b);
	} else if (!strcasecmp(nodename, "borderWidth.magnifier")) {
		rc.mag_border_width = atoi(content);
	} else if (!strcasecmp(nodename, "useFilter.magnifier")) {
		set_bool(content, &rc.mag_filter);
=======
	} else if (!strcasecmp(nodename, "ignoreButtonReleasePeriod.menu")) {
		rc.menu_ignore_button_release_period = atoi(content);
>>>>>>> 4b6efb73
	}
}

static void
process_node(xmlNode *node)
{
	char *content;
	static char buffer[256];
	char *name;

	content = (char *)node->content;
	if (xmlIsBlankNode(node)) {
		return;
	}
	name = nodename(node, buffer, sizeof(buffer));
	entry(node, name, content);
}

static void xml_tree_walk(xmlNode *node);

static void
traverse(xmlNode *n)
{
	xmlAttr *attr;

	process_node(n);
	for (attr = n->properties; attr; attr = attr->next) {
		xml_tree_walk(attr->children);
	}
	xml_tree_walk(n->children);
}

static void
xml_tree_walk(xmlNode *node)
{
	for (xmlNode *n = node; n && n->name; n = n->next) {
		if (!strcasecmp((char *)n->name, "comment")) {
			continue;
		}
		if (!strcasecmp((char *)n->name, "margin")) {
			in_usable_area_override = true;
			traverse(n);
			in_usable_area_override = false;
			continue;
		}
		if (!strcasecmp((char *)n->name, "keybind")) {
			in_keybind = true;
			traverse(n);
			in_keybind = false;
			continue;
		}
		if (!strcasecmp((char *)n->name, "mousebind")) {
			in_mousebind = true;
			traverse(n);
			in_mousebind = false;
			continue;
		}
		if (!strcasecmp((char *)n->name, "touch")) {
			in_touch = true;
			traverse(n);
			in_touch = false;
			continue;
		}
		if (!strcasecmp((char *)n->name, "device")) {
			in_libinput_category = true;
			traverse(n);
			in_libinput_category = false;
			continue;
		}
		if (!strcasecmp((char *)n->name, "regions")) {
			in_regions = true;
			traverse(n);
			in_regions = false;
			continue;
		}
		if (!strcasecmp((char *)n->name, "fields")) {
			in_window_switcher_field = true;
			traverse(n);
			in_window_switcher_field = false;
			continue;
		}
		if (!strcasecmp((char *)n->name, "windowRules")) {
			in_window_rules = true;
			traverse(n);
			in_window_rules = false;
			continue;
		}
		if (!strcasecmp((char *)n->name, "query")) {
			in_action_query = true;
			traverse(n);
			in_action_query = false;
			continue;
		}
		if (!strcasecmp((char *)n->name, "then")) {
			in_action_then_branch = true;
			traverse(n);
			in_action_then_branch = false;
			continue;
		}
		if (!strcasecmp((char *)n->name, "else")) {
			in_action_else_branch = true;
			traverse(n);
			in_action_else_branch = false;
			continue;
		}
		if (!strcasecmp((char *)n->name, "none")) {
			in_action_none_branch = true;
			traverse(n);
			in_action_none_branch = false;
			continue;
		}
		traverse(n);
	}
}

/* Exposed in header file to allow unit tests to parse buffers */
void
rcxml_parse_xml(struct buf *b)
{
	xmlDoc *d = xmlParseMemory(b->data, b->len);
	if (!d) {
		wlr_log(WLR_ERROR, "error parsing config file");
		return;
	}
	xml_tree_walk(xmlDocGetRootElement(d));
	xmlFreeDoc(d);
	xmlCleanupParser();
}

static void
init_font_defaults(struct font *font)
{
	font->size = 10;
	font->slant = FONT_SLANT_NORMAL;
	font->weight = FONT_WEIGHT_NORMAL;
}

static void
rcxml_init(void)
{
	static bool has_run;

	if (!has_run) {
		wl_list_init(&rc.usable_area_overrides);
		wl_list_init(&rc.keybinds);
		wl_list_init(&rc.mousebinds);
		wl_list_init(&rc.libinput_categories);
		wl_list_init(&rc.workspace_config.workspaces);
		wl_list_init(&rc.regions);
		wl_list_init(&rc.window_switcher.fields);
		wl_list_init(&rc.window_rules);
		wl_list_init(&rc.touch_configs);
	}
	has_run = true;

	rc.placement_policy = LAB_PLACE_CENTER;

	rc.xdg_shell_server_side_deco = true;
	rc.ssd_keep_border = true;
	rc.corner_radius = 8;
	rc.shadows_enabled = false;

	init_font_defaults(&rc.font_activewindow);
	init_font_defaults(&rc.font_inactivewindow);
	init_font_defaults(&rc.font_menuitem);
	init_font_defaults(&rc.font_osd);

	rc.focus_follow_mouse = false;
	rc.focus_follow_mouse_requires_movement = true;
	rc.raise_on_focus = false;

	rc.doubleclick_time = 500;
	rc.scroll_factor = 1.0;

	rc.tablet.output_name = NULL;
	rc.tablet.rotation = 0;
	rc.tablet.box = (struct wlr_fbox){0};
	tablet_load_default_button_mappings();

	rc.repeat_rate = 25;
	rc.repeat_delay = 600;
	rc.kb_numlock_enable = true;
	rc.kb_layout_per_window = false;
	rc.screen_edge_strength = 20;
	rc.window_edge_strength = 20;

	rc.snap_edge_range = 1;
	rc.snap_overlay_enabled = true;
	rc.snap_overlay_delay_inner = 500;
	rc.snap_overlay_delay_outer = 500;
	rc.snap_top_maximize = true;
	rc.snap_tiling_events_mode = LAB_TILING_EVENTS_ALWAYS;

	rc.window_switcher.show = true;
	rc.window_switcher.preview = true;
	rc.window_switcher.outlines = true;
	rc.window_switcher.criteria = LAB_VIEW_CRITERIA_CURRENT_WORKSPACE
		| LAB_VIEW_CRITERIA_ROOT_TOPLEVEL
		| LAB_VIEW_CRITERIA_NO_SKIP_WINDOW_SWITCHER;

	rc.resize_indicator = LAB_RESIZE_INDICATOR_NEVER;

	rc.workspace_config.popuptime = INT_MIN;
	rc.workspace_config.min_nr_workspaces = 1;

<<<<<<< HEAD
	rc.mag_scale = 2;
	rc.mag_width = 400;
	rc.mag_height = 400;
	rc.mag_border_col.r = 255;
	rc.mag_border_col.g = 0;
	rc.mag_border_col.b = 0;
	rc.mag_border_width = 1;
	rc.mag_filter = true;
=======
	rc.menu_ignore_button_release_period = 250;
>>>>>>> 4b6efb73
}

static void
load_default_key_bindings(void)
{
	struct keybind *k;
	struct action *action;
	for (int i = 0; key_combos[i].binding; i++) {
		struct key_combos *current = &key_combos[i];
		k = keybind_create(current->binding);
		if (!k) {
			continue;
		}

		action = action_create(current->action);
		wl_list_append(&k->actions, &action->link);

		for (size_t j = 0; j < ARRAY_SIZE(current->attributes); j++) {
			if (!current->attributes[j].name
					|| !current->attributes[j].value) {
				break;
			}
			action_arg_from_xml_node(action,
				current->attributes[j].name,
				current->attributes[j].value);
		}
	}
}

static void
load_default_mouse_bindings(void)
{
	uint32_t count = 0;
	struct mousebind *m;
	struct action *action;
	for (int i = 0; mouse_combos[i].context; i++) {
		struct mouse_combos *current = &mouse_combos[i];
		if (i == 0
				|| strcmp(current->context, mouse_combos[i - 1].context)
				|| strcmp(current->button, mouse_combos[i - 1].button)
				|| strcmp(current->event, mouse_combos[i - 1].event)) {
			/* Create new mousebind */
			m = mousebind_create(current->context);
			m->mouse_event = mousebind_event_from_str(current->event);
			if (m->mouse_event == MOUSE_ACTION_SCROLL) {
				m->direction = mousebind_direction_from_str(current->button,
					&m->modifiers);
			} else {
				m->button = mousebind_button_from_str(current->button,
					&m->modifiers);
			}
			count++;
		}

		action = action_create(current->action);
		wl_list_append(&m->actions, &action->link);

		for (size_t j = 0; j < ARRAY_SIZE(current->attributes); j++) {
			if (!current->attributes[j].name
					|| !current->attributes[j].value) {
				break;
			}
			action_arg_from_xml_node(action,
				current->attributes[j].name,
				current->attributes[j].value);
		}
	}
	wlr_log(WLR_DEBUG, "Loaded %u merged mousebinds", count);
}

static void
deduplicate_mouse_bindings(void)
{
	uint32_t replaced = 0;
	uint32_t cleared = 0;
	struct mousebind *current, *tmp, *existing;
	wl_list_for_each_safe(existing, tmp, &rc.mousebinds, link) {
		wl_list_for_each_reverse(current, &rc.mousebinds, link) {
			if (existing == current) {
				break;
			}
			if (mousebind_the_same(existing, current)) {
				wl_list_remove(&existing->link);
				action_list_free(&existing->actions);
				free(existing);
				replaced++;
				break;
			}
		}
	}
	wl_list_for_each_safe(current, tmp, &rc.mousebinds, link) {
		if (wl_list_empty(&current->actions)) {
			wl_list_remove(&current->link);
			free(current);
			cleared++;
		}
	}
	if (replaced) {
		wlr_log(WLR_DEBUG, "Replaced %u mousebinds", replaced);
	}
	if (cleared) {
		wlr_log(WLR_DEBUG, "Cleared %u mousebinds", cleared);
	}
}

static void
deduplicate_key_bindings(void)
{
	uint32_t replaced = 0;
	uint32_t cleared = 0;
	struct keybind *current, *tmp, *existing;
	wl_list_for_each_safe(existing, tmp, &rc.keybinds, link) {
		wl_list_for_each_reverse(current, &rc.keybinds, link) {
			if (existing == current) {
				break;
			}
			if (keybind_the_same(existing, current)) {
				wl_list_remove(&existing->link);
				action_list_free(&existing->actions);
				free(existing);
				replaced++;
				break;
			}
		}
	}
	wl_list_for_each_safe(current, tmp, &rc.keybinds, link) {
		if (wl_list_empty(&current->actions)) {
			wl_list_remove(&current->link);
			free(current);
			cleared++;
		}
	}
	if (replaced) {
		wlr_log(WLR_DEBUG, "Replaced %u keybinds", replaced);
	}
	if (cleared) {
		wlr_log(WLR_DEBUG, "Cleared %u keybinds", cleared);
	}
}

static struct {
	enum window_switcher_field_content content;
	int width;
} fields[] = {
	{ LAB_FIELD_TYPE, 25 },
	{ LAB_FIELD_TRIMMED_IDENTIFIER, 25 },
	{ LAB_FIELD_TITLE, 50 },
	{ LAB_FIELD_NONE, 0 },
};

static void
load_default_window_switcher_fields(void)
{
	struct window_switcher_field *field;

	for (int i = 0; fields[i].content != LAB_FIELD_NONE; i++) {
		field = znew(*field);
		field->content = fields[i].content;
		field->width = fields[i].width;
		wl_list_append(&rc.window_switcher.fields, &field->link);
	}
}

static void
post_processing(void)
{
	if (!wl_list_length(&rc.keybinds)) {
		wlr_log(WLR_INFO, "load default key bindings");
		load_default_key_bindings();
	}

	if (!wl_list_length(&rc.mousebinds)) {
		wlr_log(WLR_INFO, "load default mouse bindings");
		load_default_mouse_bindings();
	}

	/*
	 * Replace all earlier bindings by later ones
	 * and clear the ones with an empty action list.
	 *
	 * This is required so users are able to remove
	 * a default binding by using the "None" action.
	 */
	deduplicate_key_bindings();
	deduplicate_mouse_bindings();

	if (!rc.font_activewindow.name) {
		rc.font_activewindow.name = xstrdup("sans");
	}
	if (!rc.font_inactivewindow.name) {
		rc.font_inactivewindow.name = xstrdup("sans");
	}
	if (!rc.font_menuitem.name) {
		rc.font_menuitem.name = xstrdup("sans");
	}
	if (!rc.font_osd.name) {
		rc.font_osd.name = xstrdup("sans");
	}
	if (!libinput_category_get_default()) {
		/* So we still allow tap to click by default */
		struct libinput_category *l = libinput_category_create();
		/* Prevents unused variable warning when compiled without asserts */
		(void)l;
		assert(l && libinput_category_get_default() == l);
	}

	int nr_workspaces = wl_list_length(&rc.workspace_config.workspaces);
	if (nr_workspaces < rc.workspace_config.min_nr_workspaces) {
		if (!rc.workspace_config.prefix) {
			rc.workspace_config.prefix = xstrdup(_("Workspace"));
		}
		struct workspace *workspace;
		for (int i = nr_workspaces; i < rc.workspace_config.min_nr_workspaces; i++) {
			workspace = znew(*workspace);
			workspace->name = strdup_printf("%s %d",
				rc.workspace_config.prefix, i + 1);
			wl_list_append(&rc.workspace_config.workspaces, &workspace->link);
		}
	}
	if (rc.workspace_config.popuptime == INT_MIN) {
		rc.workspace_config.popuptime = 1000;
	}
	if (!wl_list_length(&rc.window_switcher.fields)) {
		wlr_log(WLR_INFO, "load default window switcher fields");
		load_default_window_switcher_fields();
	}
}

static void
rule_destroy(struct window_rule *rule)
{
	wl_list_remove(&rule->link);
	zfree(rule->identifier);
	zfree(rule->title);
	action_list_free(&rule->actions);
	zfree(rule);
}

static void
validate_actions(void)
{
	struct action *action, *action_tmp;

	struct keybind *keybind;
	wl_list_for_each(keybind, &rc.keybinds, link) {
		wl_list_for_each_safe(action, action_tmp, &keybind->actions, link) {
			if (!action_is_valid(action)) {
				wl_list_remove(&action->link);
				action_free(action);
				wlr_log(WLR_ERROR, "Removed invalid keybind action");
			}
		}
	}

	struct mousebind *mousebind;
	wl_list_for_each(mousebind, &rc.mousebinds, link) {
		wl_list_for_each_safe(action, action_tmp, &mousebind->actions, link) {
			if (!action_is_valid(action)) {
				wl_list_remove(&action->link);
				action_free(action);
				wlr_log(WLR_ERROR, "Removed invalid mousebind action");
			}
		}
	}

	struct window_rule *rule;
	wl_list_for_each(rule, &rc.window_rules, link) {
		wl_list_for_each_safe(action, action_tmp, &rule->actions, link) {
			if (!action_is_valid(action)) {
				wl_list_remove(&action->link);
				action_free(action);
				wlr_log(WLR_ERROR, "Removed invalid window rule action");
			}
		}
	}
}

static void
validate(void)
{
	/* Regions */
	struct region *region, *region_tmp;
	wl_list_for_each_safe(region, region_tmp, &rc.regions, link) {
		struct wlr_box box = region->percentage;
		bool invalid = !region->name
			|| box.x < 0 || box.x > 100
			|| box.y < 0 || box.y > 100
			|| box.width <= 0 || box.width > 100
			|| box.height <= 0 || box.height > 100;
		if (invalid) {
			wlr_log(WLR_ERROR,
				"Removing invalid region '%s': %d%% x %d%% @ %d%%,%d%%",
				region->name, box.width, box.height, box.x, box.y);
			wl_list_remove(&region->link);
			zfree(region->name);
			free(region);
		}
	}

	/* Window-rule criteria */
	struct window_rule *rule, *rule_tmp;
	wl_list_for_each_safe(rule, rule_tmp, &rc.window_rules, link) {
		if (!rule->identifier && !rule->title && rule->window_type < 0) {
			wlr_log(WLR_ERROR, "Deleting rule %p as it has no criteria", rule);
			rule_destroy(rule);
		}
	}

	validate_actions();

	/* OSD fields */
	struct window_switcher_field *field, *field_tmp;
	wl_list_for_each_safe(field, field_tmp, &rc.window_switcher.fields, link) {
		if (!osd_field_validate(field)) {
			wlr_log(WLR_ERROR, "Deleting invalid window switcher field %p", field);
			wl_list_remove(&field->link);
			osd_field_free(field);
		}
	}
}

void
rcxml_read(const char *filename)
{
	rcxml_init();

	struct wl_list paths;

	if (filename) {
		/* Honour command line argument -c <filename> */
		wl_list_init(&paths);
		struct path *path = znew(*path);
		path->string = xstrdup(filename);
		wl_list_append(&paths, &path->link);
	} else {
		paths_config_create(&paths, "rc.xml");
	}

	/* Reading file into buffer before parsing - better for unit tests */
	bool should_merge_config = rc.merge_config;
	struct wl_list *(*iter)(struct wl_list *list);
	iter = should_merge_config ? paths_get_prev : paths_get_next;

	/*
	 * This is the equivalent of a wl_list_for_each() which optionally
	 * iterates in reverse depending on 'should_merge_config'
	 *
	 * If not merging, we iterate forwards and break after the first
	 * iteration.
	 *
	 * If merging, we iterate backwards (least important XDG Base Dir first)
	 * and keep going.
	 */
	for (struct wl_list *elm = iter(&paths); elm != &paths; elm = iter(elm)) {
		struct path *path = wl_container_of(elm, path, link);
		FILE *stream = fopen(path->string, "r");
		if (!stream) {
			continue;
		}

		wlr_log(WLR_INFO, "read config file %s", path->string);

		struct buf b = BUF_INIT;
		char *line = NULL;
		size_t len = 0;
		while (getline(&line, &len, stream) != -1) {
			char *p = strrchr(line, '\n');
			if (p) {
				*p = '\0';
			}
			buf_add(&b, line);
		}
		zfree(line);
		fclose(stream);
		rcxml_parse_xml(&b);
		buf_reset(&b);
		if (!should_merge_config) {
			break;
		}
	};
	paths_destroy(&paths);
	post_processing();
	validate();
}

void
rcxml_finish(void)
{
	zfree(rc.font_activewindow.name);
	zfree(rc.font_inactivewindow.name);
	zfree(rc.font_menuitem.name);
	zfree(rc.font_osd.name);
	zfree(rc.theme_name);
	zfree(rc.workspace_config.prefix);

	struct usable_area_override *area, *area_tmp;
	wl_list_for_each_safe(area, area_tmp, &rc.usable_area_overrides, link) {
		wl_list_remove(&area->link);
		zfree(area->output);
		zfree(area);
	}

	struct keybind *k, *k_tmp;
	wl_list_for_each_safe(k, k_tmp, &rc.keybinds, link) {
		wl_list_remove(&k->link);
		action_list_free(&k->actions);
		zfree(k->keysyms);
		zfree(k);
	}

	struct mousebind *m, *m_tmp;
	wl_list_for_each_safe(m, m_tmp, &rc.mousebinds, link) {
		wl_list_remove(&m->link);
		action_list_free(&m->actions);
		zfree(m);
	}

	struct touch_config_entry *touch_config, *touch_config_tmp;
	wl_list_for_each_safe(touch_config, touch_config_tmp, &rc.touch_configs, link) {
		wl_list_remove(&touch_config->link);
		zfree(touch_config->device_name);
		zfree(touch_config->output_name);
		zfree(touch_config);
	}

	zfree(rc.tablet.output_name);

	struct libinput_category *l, *l_tmp;
	wl_list_for_each_safe(l, l_tmp, &rc.libinput_categories, link) {
		wl_list_remove(&l->link);
		zfree(l->name);
		zfree(l);
	}

	struct workspace *w, *w_tmp;
	wl_list_for_each_safe(w, w_tmp, &rc.workspace_config.workspaces, link) {
		wl_list_remove(&w->link);
		zfree(w->name);
		zfree(w);
	}

	regions_destroy(NULL, &rc.regions);

	struct window_switcher_field *field, *field_tmp;
	wl_list_for_each_safe(field, field_tmp, &rc.window_switcher.fields, link) {
		wl_list_remove(&field->link);
		osd_field_free(field);
	}

	struct window_rule *rule, *rule_tmp;
	wl_list_for_each_safe(rule, rule_tmp, &rc.window_rules, link) {
		rule_destroy(rule);
	}

	/* Reset state vars for starting fresh when Reload is triggered */
	current_usable_area_override = NULL;
	current_keybind = NULL;
	current_mousebind = NULL;
	current_touch = NULL;
	current_libinput_category = NULL;
	current_mouse_context = NULL;
	current_keybind_action = NULL;
	current_mousebind_action = NULL;
	current_child_action = NULL;
	current_view_query = NULL;
	current_region = NULL;
	current_field = NULL;
	current_window_rule = NULL;
	current_window_rule_action = NULL;
}<|MERGE_RESOLUTION|>--- conflicted
+++ resolved
@@ -1047,7 +1047,8 @@
 		} else {
 			wlr_log(WLR_ERROR, "Missing 'button' argument for tablet button mapping");
 		}
-<<<<<<< HEAD
+	} else if (!strcasecmp(nodename, "ignoreButtonReleasePeriod.menu")) {
+		rc.menu_ignore_button_release_period = atoi(content);
 	} else if (!strcasecmp(nodename, "width.magnifier")) {
 		rc.mag_width = atoi(content);
 	} else if (!strcasecmp(nodename, "height.magnifier")) {
@@ -1061,10 +1062,6 @@
 		rc.mag_border_width = atoi(content);
 	} else if (!strcasecmp(nodename, "useFilter.magnifier")) {
 		set_bool(content, &rc.mag_filter);
-=======
-	} else if (!strcasecmp(nodename, "ignoreButtonReleasePeriod.menu")) {
-		rc.menu_ignore_button_release_period = atoi(content);
->>>>>>> 4b6efb73
 	}
 }
 
@@ -1270,7 +1267,8 @@
 	rc.workspace_config.popuptime = INT_MIN;
 	rc.workspace_config.min_nr_workspaces = 1;
 
-<<<<<<< HEAD
+	rc.menu_ignore_button_release_period = 250;
+
 	rc.mag_scale = 2;
 	rc.mag_width = 400;
 	rc.mag_height = 400;
@@ -1279,9 +1277,6 @@
 	rc.mag_border_col.b = 0;
 	rc.mag_border_width = 1;
 	rc.mag_filter = true;
-=======
-	rc.menu_ignore_button_release_period = 250;
->>>>>>> 4b6efb73
 }
 
 static void

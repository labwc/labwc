// SPDX-License-Identifier: GPL-2.0-only
#define _POSIX_C_SOURCE 200809L
#include <assert.h>
#include <stdbool.h>
#include <stdio.h>
#include <stdlib.h>
#include <string.h>
#include <sys/stat.h>
#include <wlr/util/log.h>
#include "common/buf.h"
#include "common/dir.h"
#include "common/file-helpers.h"
#include "common/mem.h"
#include "common/spawn.h"
#include "common/string-helpers.h"
#include "config/session.h"
#include "labwc.h"

static const char *const env_vars[] = {
	"DISPLAY",
	"WAYLAND_DISPLAY",
	"XDG_CURRENT_DESKTOP",
	NULL,
};

static void
process_line(char *line)
{
	if (string_null_or_empty(line) || line[0] == '#') {
		return;
	}
	char *key = NULL;
	char *p = strchr(line, '=');
	if (!p) {
		return;
	}
	*p = '\0';
	key = string_strip(line);

	struct buf value;
	buf_init(&value);
	buf_add(&value, string_strip(++p));
	buf_expand_shell_variables(&value);
	buf_expand_tilde(&value);
	if (string_null_or_empty(key) || !value.len) {
		goto error;
	}
	setenv(key, value.buf, 1);
error:
	free(value.buf);
}

/* return true on successful read */
static bool
read_environment_file(const char *filename)
{
	char *line = NULL;
	size_t len = 0;
	FILE *stream = fopen(filename, "r");
	if (!stream) {
		return false;
	}
	wlr_log(WLR_INFO, "read environment file %s", filename);
	while (getline(&line, &len, stream) != -1) {
		char *p = strrchr(line, '\n');
		if (p) {
			*p = '\0';
		}
		process_line(line);
	}
	free(line);
	fclose(stream);
	return true;
}

static void
update_activation_env(bool initialize)
{
	if (!getenv("DBUS_SESSION_BUS_ADDRESS")) {
		/* Prevent accidentally auto-launching a dbus session */
		wlr_log(WLR_INFO, "Not updating dbus execution environment: "
			"DBUS_SESSION_BUS_ADDRESS not set");
		return;
	}
	wlr_log(WLR_INFO, "Updating dbus execution environment");

	char *env_keys = str_join(env_vars, "%s", " ");
	char *env_unset_keys = initialize ? NULL : str_join(env_vars, "%s=", " ");

	char *cmd =
		strdup_printf("dbus-update-activation-environment %s",
			initialize ? env_keys : env_unset_keys);
	spawn_async_no_shell(cmd);
	free(cmd);

	cmd = strdup_printf("systemctl --user %s %s",
		initialize ? "import-environment" : "unset-environment", env_keys);
	spawn_async_no_shell(cmd);
	free(cmd);

	free(env_keys);
	free(env_unset_keys);
}

void
session_environment_init(void)
{
	/*
	 * Set default for XDG_CURRENT_DESKTOP so xdg-desktop-portal-wlr is happy.
	 * May be overridden either by already having a value set or by the user
	 * supplied environment file.
	 */
	setenv("XDG_CURRENT_DESKTOP", "wlroots", 0);

	/*
	 * Set default for _JAVA_AWT_WM_NONREPARENTING so that Java applications
	 * such as JetBrains/Intellij Idea do render blank windows and menus
	 * with incorrect offset. See https://github.com/swaywm/sway/issues/595
	 * May be overridden either by already having a value set or by the user
	 * supplied environment file.
	 */
	setenv("_JAVA_AWT_WM_NONREPARENTING", "1", 0);

	struct wl_list paths;
	paths_config_create(&paths, "environment");

	bool should_merge_config = rc.merge_config;
	struct wl_list *(*iter)(struct wl_list *list);
	iter = should_merge_config ? paths_get_prev : paths_get_next;

	for (struct wl_list *elm = iter(&paths); elm != &paths; elm = iter(elm)) {
		struct path *path = wl_container_of(elm, path, link);
		bool success = read_environment_file(path->string);
		if (success && !should_merge_config) {
			break;
		}
	}
	paths_destroy(&paths);
}

static void
run_session_script(const char *script)
{
<<<<<<< HEAD
	/* Update dbus and systemd user environment, each may fail gracefully */
	update_activation_env("DISPLAY WAYLAND_DISPLAY XDG_CURRENT_DESKTOP "
		"XCURSOR_SIZE XCURSOR_THEME XDG_SESSION_TYPE LABWC_PID");

=======
>>>>>>> f90b7dca
	struct wl_list paths;
	paths_config_create(&paths, script);

	bool should_merge_config = rc.merge_config;
	struct wl_list *(*iter)(struct wl_list *list);
	iter = should_merge_config ? paths_get_prev : paths_get_next;

	for (struct wl_list *elm = iter(&paths); elm != &paths; elm = iter(elm)) {
		struct path *path = wl_container_of(elm, path, link);
		if (!file_exists(path->string)) {
			continue;
		}
		wlr_log(WLR_INFO, "run session script %s", path->string);
		char *cmd = strdup_printf("sh %s", path->string);
		spawn_async_no_shell(cmd);
		free(cmd);

		if (!should_merge_config) {
			break;
		}
	}
	paths_destroy(&paths);
}

void
session_autostart_init(void)
{
	/* Update dbus and systemd user environment, each may fail gracefully */
	update_activation_env(/* initialize */ true);
	run_session_script("autostart");
}

void
session_shutdown(void)
{
	run_session_script("shutdown");

	/* Clear the dbus and systemd user environment, each may fail gracefully */
	update_activation_env(/* initialize */ false);
}<|MERGE_RESOLUTION|>--- conflicted
+++ resolved
@@ -20,7 +20,11 @@
 	"DISPLAY",
 	"WAYLAND_DISPLAY",
 	"XDG_CURRENT_DESKTOP",
-	NULL,
+	"XCURSOR_SIZE",
+	"XCURSOR_THEME",
+	"XDG_SESSION_TYPE",
+	"LABWC_PID",
+	NULL
 };
 
 static void
@@ -141,13 +145,6 @@
 static void
 run_session_script(const char *script)
 {
-<<<<<<< HEAD
-	/* Update dbus and systemd user environment, each may fail gracefully */
-	update_activation_env("DISPLAY WAYLAND_DISPLAY XDG_CURRENT_DESKTOP "
-		"XCURSOR_SIZE XCURSOR_THEME XDG_SESSION_TYPE LABWC_PID");
-
-=======
->>>>>>> f90b7dca
 	struct wl_list paths;
 	paths_config_create(&paths, script);
 

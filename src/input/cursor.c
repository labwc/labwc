--- conflicted
+++ resolved
@@ -1228,11 +1228,7 @@
 		cursor_finish_button_release(seat, button);
 		break;
 	}
-<<<<<<< HEAD
-	wlr_seat_pointer_notify_frame (seat->seat);
-=======
 	wlr_seat_pointer_notify_frame(seat->seat);
->>>>>>> c6a6be82
 }
 
 static int
